--- conflicted
+++ resolved
@@ -38,13 +38,14 @@
 This command will:
 1. Download the latest oracle cards bulk data from Scryfall
 2. Merge oracle text for double-faced cards (DFCs)
-<<<<<<< HEAD
-3. Trim to essential fields (oracle_id, name, mana_cost, type_line, etc.)
-4. Deduplicate by oracle_id
-5. Convert arrays/objects to valid JSON strings for GPT compatibility
-6. Add GPT-friendly flat fields (colors_str, keywords_joined, legal_*, etc.)
-7. Write to `data/scryfall_oracle_trimmed.csv.gz` (or split files if >50MB)
-8. Generate `data/manifest.json` with build metadata
+3. Download default cards bulk data for pricing information
+4. Aggregate prices across all printings and finishes per oracle_id
+5. Trim to essential fields (oracle_id, name, mana_cost, type_line, etc.)
+6. Deduplicate by oracle_id
+7. Convert arrays/objects to valid JSON strings for GPT compatibility
+8. Add GPT-friendly flat fields (colors_str, keywords_joined, legal_*, etc.)
+9. Write to `data/scryfall_oracle_trimmed.csv.gz` (or split files if >50MB)
+10. Generate `data/manifest.json` with build metadata
 
 ### Data Pipeline: GPT-Friendly Fields
 
@@ -62,20 +63,13 @@
 - `legal_standard`, `legal_pioneer`, `legal_modern`, `legal_legacy`, `legal_vintage`, `legal_pauper`, `legal_commander` - Individual format legality
 - `legal_summary` - Human-readable summary (e.g., `"Legal: Modern, Commander • Not legal: Pauper"`)
 
-**Note:** When using these CSVs with GPT or other tools, prefer the flat fields (`*_str`, `keywords_joined`, `legal_*`) over parsing JSON for simplicity.
-=======
-3. Download default cards bulk data for pricing information
-4. Aggregate prices across all printings and finishes per oracle_id
-5. Trim to essential fields (oracle_id, name, mana_cost, type_line, etc.)
-6. Deduplicate by oracle_id
-7. Write to `data/scryfall_oracle_trimmed.csv.gz` (or split files if >50MB)
-8. Generate `data/manifest.json` with build metadata
-
-**Price Aggregation**: The build process downloads all card printings to compute cheapest, median, and highest USD prices across all finishes (nonfoil, foil, etched). Each oracle row includes seven price fields as flat strings:
+**Price Aggregation:**
+The build process downloads all card printings to compute cheapest, median, and highest USD prices across all finishes (nonfoil, foil, etched). Each oracle row includes seven price fields as flat strings:
 - `lowest_price_usd`, `lowest_price_finish`, `lowest_price_set`, `lowest_price_collector`
 - `median_price_usd`, `highest_price_usd`
 - `price_summary` (human-readable summary, recommended for GPT answers)
->>>>>>> 577f761d
+
+**Note:** When using these CSVs with GPT or other tools, prefer the flat fields (`*_str`, `keywords_joined`, `legal_*`, `price_summary`) over parsing JSON for simplicity.
 
 ### Output Files
 
